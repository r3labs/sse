/* This Source Code Form is subject to the terms of the Mozilla Public
 * License, v. 2.0. If a copy of the MPL was not distributed with this
 * file, You can obtain one at http://mozilla.org/MPL/2.0/. */

package sse

import "sync/atomic"

// Stream ...
type Stream struct {
	event           chan *Event
<<<<<<< HEAD
	quit            chan bool
=======
	quit            chan struct{}
	stats           chan chan int
>>>>>>> 3fb0950d
	register        chan *Subscriber
	deregister      chan *Subscriber
	subscribers     []*Subscriber
	Eventlog        EventLog
	subscriberCount int32
	// Enables replaying of eventlog to newly added subscribers
	AutoReplay   bool
	isAutoStream bool
}

// newStream returns a new stream
func newStream(bufsize int, replay, isAutoStream bool) *Stream {
	return &Stream{
		AutoReplay:   replay,
		subscribers:  make([]*Subscriber, 0),
		isAutoStream: isAutoStream,
		register:     make(chan *Subscriber),
		deregister:   make(chan *Subscriber),
		event:        make(chan *Event, bufsize),
		quit:         make(chan struct{}),
		Eventlog:     make(EventLog, 0),
	}
}

func (str *Stream) run() {
	go func(str *Stream) {
		for {
			select {
			// Add new subscriber
			case subscriber := <-str.register:
				str.subscribers = append(str.subscribers, subscriber)
				if str.AutoReplay {
					str.Eventlog.Replay(subscriber)
				}

			// Remove closed subscriber
			case subscriber := <-str.deregister:
				i := str.getSubIndex(subscriber)
				if i != -1 {
					str.removeSubscriber(i)
				}

			// Publish event to subscribers
			case event := <-str.event:
				if str.AutoReplay {
					str.Eventlog.Add(event)
				}
				for i := range str.subscribers {
					str.subscribers[i].connection <- event
				}

			// Shutdown if the server closes
			case <-str.quit:
				// remove connections
				str.removeAllSubscribers()
				return
			}
		}
	}(str)
}

func (str *Stream) close() {
	str.quit <- struct{}{}
}

func (str *Stream) getSubIndex(sub *Subscriber) int {
	for i := range str.subscribers {
		if str.subscribers[i] == sub {
			return i
		}
	}
	return -1
}

// addSubscriber will create a new subscriber on a stream
func (str *Stream) addSubscriber(eventid int) *Subscriber {
	atomic.AddInt32(&str.subscriberCount, 1)
	sub := &Subscriber{
		eventid:    eventid,
		quit:       str.deregister,
		connection: make(chan *Event, 64),
	}

	if str.isAutoStream {
		sub.removed = make(chan struct{}, 1)
	}

	str.register <- sub
	return sub
}

func (str *Stream) removeSubscriber(i int) {
	atomic.AddInt32(&str.subscriberCount, -1)
	close(str.subscribers[i].connection)
	if str.subscribers[i].removed != nil {
		str.subscribers[i].removed <- struct{}{}
		close(str.subscribers[i].removed)
	}
	str.subscribers = append(str.subscribers[:i], str.subscribers[i+1:]...)
}

func (str *Stream) removeAllSubscribers() {
	for i := 0; i < len(str.subscribers); i++ {
		close(str.subscribers[i].connection)
		if str.subscribers[i].removed != nil {
			str.subscribers[i].removed <- struct{}{}
			close(str.subscribers[i].removed)
		}
	}
	atomic.StoreInt32(&str.subscriberCount, 0)
	str.subscribers = str.subscribers[:0]
}

func (str *Stream) getSubscriberCount() int {
	return int(atomic.LoadInt32(&str.subscriberCount))
}<|MERGE_RESOLUTION|>--- conflicted
+++ resolved
@@ -9,12 +9,7 @@
 // Stream ...
 type Stream struct {
 	event           chan *Event
-<<<<<<< HEAD
-	quit            chan bool
-=======
 	quit            chan struct{}
-	stats           chan chan int
->>>>>>> 3fb0950d
 	register        chan *Subscriber
 	deregister      chan *Subscriber
 	subscribers     []*Subscriber
